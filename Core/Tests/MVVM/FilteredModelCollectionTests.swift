--- conflicted
+++ resolved
@@ -82,12 +82,7 @@
             return false
         }
         XCTAssert(subject.state.isLoading)
-<<<<<<< HEAD
-        DispatchQueue.main.asyncAfter(deadline: DispatchTime.now() + 0.5) { expectation.fulfill() }
-        waitForExpectations(timeout: 2)
-        assertModelCollectionState(expected: .loaded([]), actual: subject.state)
-=======
-        let expected = ModelCollectionState.loaded([[],[],[]])
+        let expected = ModelCollectionState.loaded([])
         let token = subject.observe { (event) in
             guard case .didChangeState(let state) = event else { return }
             if validateModelCollectionState(expected: expected, actual: state) {
@@ -101,7 +96,6 @@
             }
             _ = token
         }
->>>>>>> 9df8189a
     }
 
     func testDiscardsStaleAsyncResults() {
@@ -115,12 +109,7 @@
         }
         subject.filter = { _ in return false }
         XCTAssert(subject.state.isLoading)
-<<<<<<< HEAD
-        DispatchQueue.main.asyncAfter(deadline: DispatchTime.now() + 1) { expectation.fulfill() }
-        waitForExpectations(timeout: 2)
-        assertModelCollectionState(expected: .loaded([]), actual: subject.state)
-=======
-        let expected = ModelCollectionState.loaded([[],[],[]])
+        let expected = ModelCollectionState.loaded([])
         let expectation1 = self.expectation(description: "correctFilter")
         // We expect this expectation to timeout, since the initial filter will not update the collection.
         let expectation2 = self.expectation(description: "Stale filter results shouldn't be applied!")
@@ -140,8 +129,7 @@
         waitForExpectations(timeout: 2) { _ in
             _ = token
         }
-        assertModelCollectionState(expected: .loaded([[],[],[]]), actual: subject.state)
->>>>>>> 9df8189a
+        assertModelCollectionState(expected: .loaded([]), actual: subject.state)
     }
 
     func testUpdateSource() {
@@ -171,13 +159,8 @@
 
     // MARK: Test Helpers
 
-<<<<<<< HEAD
-    fileprivate func createFilteredModelCollection(
+    private func createFilteredModelCollection(
         _ data: [SModel] = testData,
-=======
-    private func createFilteredModelCollection(
-        _ data: [[SModel]] = testData,
->>>>>>> 9df8189a
         kind: FilteredModelCollection.FilterKind = .sync,
         filter: ModelFilter? = nil
     ) -> FilteredModelCollection {
