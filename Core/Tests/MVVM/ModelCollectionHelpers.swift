import XCTest
@testable import Pilot

/// Fails test case if `actual` model collection state isn't equivelant to `expected`.
///
/// Checks that the case for both is the same (ex: .loading(*) != .loaded(*)), but if the case is the same then it
/// checks the models have same number of models with the same model ids.
internal func assertModelCollectionState(
    expected: ModelCollectionState,
    actual: ModelCollectionState,
    file: StaticString = #file,
    line: UInt = #line
) {
    if let error = describeModelCollectionStateDiscrepancy(expected: expected, actual: actual) {
        XCTFail(error, file: file, line: line)
    }
}

/// Gives debugging description of why an actual model collection state is different from an expected state. Returns nil
/// if the states are the same.
///
/// Note: Only checks model IDs are consistent doesn't check individual models.
internal func describeModelCollectionStateDiscrepancy(
    expected: ModelCollectionState,
    actual: ModelCollectionState
) -> String? {
    switch expected {
    case .notLoaded:
        if case .notLoaded = actual { return nil }
        return "Expected .notLoaded state, got \(actual)"
    case .error:
        if case .error = actual { return nil }
        return "Expected .error state, got \(actual)"
    case .loading(let expectedSections):
        if case .loading(let actualSections) = actual {
<<<<<<< HEAD
            XCTAssertEqual(
                expectedSections?.count,
                actualSections?.count,
                "Expected .loading with \(expectedSections?.count ?? 0) models, got \(actualSections?.count ?? 0)")
            if let expectedSections = expectedSections, let actualSections = actualSections {
                XCTAssertEqual(expectedSections.map({ $0.modelId }), actualSections.map({ $0.modelId }))
=======
            if expectedSections?.count != actualSections?.count {
                let e = String(describing: expectedSections?.count)
                let a = String(describing: actualSections?.count)
                return "Expected .loading with \(e) sections got \(a)"
            }
            if let expectedSections = expectedSections, let actualSections = actualSections {
                for (e, a) in zip(expectedSections, actualSections) {
                    if (e.map({ $0.modelId }) != a.map({ $0.modelId })) {
                        return "\(e) != \(a)"
                    }
                }
>>>>>>> 9df8189a
            }
        } else {
            return "Expected .loading(\(String(describing: expectedSections))). Actual: \(actual)"
        }
    case .loaded(let expectedSections):
        if case .loaded(let actualSections) = actual {
<<<<<<< HEAD
            XCTAssertEqual(
                expectedSections.count,
                actualSections.count,
                "Expected .loaded with \(expectedSections.count) models got \(actualSections.count)")
            XCTAssertEqual(expectedSections.map({ $0.modelId }), actualSections.map({ $0.modelId }))
=======
            if expectedSections.count != actualSections.count {
                return "Expected .loaded with \(expectedSections.count) sections got \(actualSections.count)"
            }
            for (e, a) in zip(expectedSections, actualSections) {
                if (e.map({ $0.modelId }) != a.map({ $0.modelId })) {
                    return "\(e) != \(a)"
                }
            }
>>>>>>> 9df8189a
        } else {
            return "Expected .loaded with \(expectedSections)). Actual: \(actual)"
        }
    }
    return nil
}

/// Returns true if `actual` ModelCollectionState matches `expected`.
internal func validateModelCollectionState(
    expected: ModelCollectionState,
    actual: ModelCollectionState
) -> Bool {
    return describeModelCollectionStateDiscrepancy(expected: expected, actual: actual) == nil
}<|MERGE_RESOLUTION|>--- conflicted
+++ resolved
@@ -33,14 +33,6 @@
         return "Expected .error state, got \(actual)"
     case .loading(let expectedSections):
         if case .loading(let actualSections) = actual {
-<<<<<<< HEAD
-            XCTAssertEqual(
-                expectedSections?.count,
-                actualSections?.count,
-                "Expected .loading with \(expectedSections?.count ?? 0) models, got \(actualSections?.count ?? 0)")
-            if let expectedSections = expectedSections, let actualSections = actualSections {
-                XCTAssertEqual(expectedSections.map({ $0.modelId }), actualSections.map({ $0.modelId }))
-=======
             if expectedSections?.count != actualSections?.count {
                 let e = String(describing: expectedSections?.count)
                 let a = String(describing: actualSections?.count)
@@ -52,20 +44,12 @@
                         return "\(e) != \(a)"
                     }
                 }
->>>>>>> 9df8189a
             }
         } else {
             return "Expected .loading(\(String(describing: expectedSections))). Actual: \(actual)"
         }
     case .loaded(let expectedSections):
         if case .loaded(let actualSections) = actual {
-<<<<<<< HEAD
-            XCTAssertEqual(
-                expectedSections.count,
-                actualSections.count,
-                "Expected .loaded with \(expectedSections.count) models got \(actualSections.count)")
-            XCTAssertEqual(expectedSections.map({ $0.modelId }), actualSections.map({ $0.modelId }))
-=======
             if expectedSections.count != actualSections.count {
                 return "Expected .loaded with \(expectedSections.count) sections got \(actualSections.count)"
             }
@@ -74,7 +58,6 @@
                     return "\(e) != \(a)"
                 }
             }
->>>>>>> 9df8189a
         } else {
             return "Expected .loaded with \(expectedSections)). Actual: \(actual)"
         }
